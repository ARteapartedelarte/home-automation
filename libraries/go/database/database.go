package database

import (
	"github.com/jinzhu/gorm"
)

// DefaultDB is a global instance of a gorm DB
var DefaultDB *gorm.DB

func mustGetDefaultDB() *gorm.DB {
	if DefaultDB == nil {
		panic("Database used before default DB set")
	}

	return DefaultDB
}

// Find finds records that match given conditions
<<<<<<< HEAD
func Find(out interface{}, where ...interface{}) *gorm.DB {
	return mustGetDefaultDB().Find(out, where...)
}

// Create inserts value into the database
func Create(value interface{}) *gorm.DB {
	return mustGetDefaultDB().Create(value)
=======
func Find(out interface{}, where ...interface{}) error {
	return mustGetDefaultDB().Find(out, where...).Error
}

// Create inserts value into the database
func Create(value interface{}) error {
	return mustGetDefaultDB().Create(value).Error
>>>>>>> ca4aab18
}<|MERGE_RESOLUTION|>--- conflicted
+++ resolved
@@ -16,15 +16,6 @@
 }
 
 // Find finds records that match given conditions
-<<<<<<< HEAD
-func Find(out interface{}, where ...interface{}) *gorm.DB {
-	return mustGetDefaultDB().Find(out, where...)
-}
-
-// Create inserts value into the database
-func Create(value interface{}) *gorm.DB {
-	return mustGetDefaultDB().Create(value)
-=======
 func Find(out interface{}, where ...interface{}) error {
 	return mustGetDefaultDB().Find(out, where...).Error
 }
@@ -32,5 +23,9 @@
 // Create inserts value into the database
 func Create(value interface{}) error {
 	return mustGetDefaultDB().Create(value).Error
->>>>>>> ca4aab18
+}
+
+// Create inserts value into the database
+func Create(value interface{}) *gorm.DB {
+	return mustGetDefaultDB().Create(value)
 }